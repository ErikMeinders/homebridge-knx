<<<<<<< HEAD
{
	"name": "homebridge-knx",
	"version": "0.3.19",
	"description": "homebridge shim for KNX home automation.",
	"main": "index.js",
	"scripts": {
		"test": "echo \"Error: no test specified\" && exit 1",
=======
{ 
	"name": "homebridge-knx", 
	"version": "0.3.22", 
	"description": "homebridge shim for KNX home automation.", 
	"main": "index.js", 
	"scripts": { 
		"test": "echo \"Error: no test specified\" && exit 1", 
>>>>>>> 6896ff4c
		"start": "echo \"Error: configure and run homebridge to start\" && exit 1"
	},
	"engines": {
		"node": ">6.0.0",
		"homebridge": ">=0.4.28"
	},
	"repository": {
		"type": "git",
		"url": "https://github.com/snowdd1/homebridge-knx.git"
	},
	"keywords": [
		"homebridge-plugin",
		"homebridge",
		"KNX",
		"knx",
		"knxd",
		"eibd",
		"EIB",
		"Siri"
<<<<<<< HEAD
	],
	"dependencies": {
		"eibd": "^0.4.0",
=======
	 ], 

	"dependencies": {
		"knx": "^2.3.6",
		"eibd": "^0.4.0", 
>>>>>>> 6896ff4c
		"debug": "^4.1.0"
	},
	"author": {
		"name": "Raoul",
		"e-mail": "<snowdd1.theelk@xoxy.net>",
		"url": "https://github.com/snowdd1"
	},
	"contributors": [
		{
			"name": "EIBHomeControl",
			"url": "https://github.com/EIBHomeControl"
		},
		{
			"name": "Michael",
			"url": "https://github.com/misc2000"
		},
		{
			"name": "bytefactory73",
			"url": "https://github.com/bytefactory73"
		},
		{
			"name": "Christof",
			"url": "https://github.com/giase82"
		},
		{
			"name": "Matevz Gacnik",
			"url": "https://github.com/matevzg"
		},
		{
			"name": "G Kuehn",
			"url": "https://github.com/gkuehn001"
		},
		{
			"name": "Paul",
			"url": "https://github.com/c-o-m-m-a-n-d-e-r"
		}
	],
	"license": "GPL-2.0",
	"bugs": {
		"url": "https://github.com/snowdd1/homebridge-knx/issues"
	},
	"homepage": "https://github.com/snowdd1/homebridge-knx"
}<|MERGE_RESOLUTION|>--- conflicted
+++ resolved
@@ -1,20 +1,10 @@
-<<<<<<< HEAD
 {
 	"name": "homebridge-knx",
-	"version": "0.3.19",
+	"version": "0.3.22",
 	"description": "homebridge shim for KNX home automation.",
 	"main": "index.js",
 	"scripts": {
 		"test": "echo \"Error: no test specified\" && exit 1",
-=======
-{ 
-	"name": "homebridge-knx", 
-	"version": "0.3.22", 
-	"description": "homebridge shim for KNX home automation.", 
-	"main": "index.js", 
-	"scripts": { 
-		"test": "echo \"Error: no test specified\" && exit 1", 
->>>>>>> 6896ff4c
 		"start": "echo \"Error: configure and run homebridge to start\" && exit 1"
 	},
 	"engines": {
@@ -34,17 +24,11 @@
 		"eibd",
 		"EIB",
 		"Siri"
-<<<<<<< HEAD
-	],
-	"dependencies": {
-		"eibd": "^0.4.0",
-=======
-	 ], 
+	 ],
 
 	"dependencies": {
 		"knx": "^2.3.6",
-		"eibd": "^0.4.0", 
->>>>>>> 6896ff4c
+		"eibd": "^0.4.0",
 		"debug": "^4.1.0"
 	},
 	"author": {
